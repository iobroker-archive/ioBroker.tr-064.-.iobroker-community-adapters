/**

 Copyright (c) 2016 - 2017 soef <soef@gmx.net>
 All rights reserved.

 **/

'use strict';


if (!Object.assign) {
    Object.prototype.assign = function (target) {
        target = target || {};
        for (let i = 1; i < arguments.length; i++) {
            const source = arguments[i];
            for (const key in source) {
                if (Object.prototype.hasOwnProperty.call(source, key)) {
                    target[key] = source[key];
                }
            }
        }
        return target;
    };
}


function hasProp (obj, propString) {
    if (!obj) return false;
    const ar = propString.split('.');
    const len = ar.length;
    for (let i = 0; i < len; i++) {
        obj = obj[ar[i]];
        if (obj === undefined) return false;
    }
    return true;
}
exports.hasProp = hasProp;
exports.hasProperty = hasProp;

function getLastValidProp (obj, propString) {
    if (!obj) return undefined;
    const ar = propString.split('.');
    const len = ar.length;
    for (let i = 0; i < len; i++) {
        if (obj[ar[i]] === undefined) return obj;
        obj = obj[ar[i]];
    }
    return obj;
}
exports.getLastValidProp = getLastValidProp;

function getLastValidPropEx (obj, propString) {
    if (!obj) return undefined;
    const ar = propString.split('.');
    const len = ar.length;
    for (let i = 0; i < len; i++) {
        if (obj[ar[i]] === undefined) {
            let ret = { obj: {}, invalifName: '', errPath: ''};
            try { ret = {obj: obj, invalidName: ar[i], errPath: ar.slice(i).join('.')}; }
            catch (e) {}
            return ret;
        }
        obj = obj[ar[i]];
    }
    return { obj: {}, invalifName: '', errPath: ''};
}
exports.getLastValidPropEx = getLastValidPropEx;


function getProp (obj, propString) {
    if (!obj) return undefined;
    const ar = propString.split('.');
    const len = ar.length;
    for (let i = 0; i < len; i++) {
        obj = obj[ar[i]];
        if (obj === undefined) return undefined;
    }
    return obj;
}
exports.getProp = getProp;

function safeFunction(root, path, log) {
    const fn = getProp(root, path);
    if (typeof fn === 'function') return fn;
    if (log) {
        const err = getLastValidPropEx(root, path);
        if (typeof log !== 'function') log = adapter.log.debug;
        log(err.errPath + ' is not a function (' + path +')');
    }
    return function (params, callback) {
        if (!arguments.length) return;
        const fn = arguments [arguments.length-1];
        if (typeof fn === 'function') {
            fn(new Error(path + ' is not a function'));
        }
    };
}
exports.safeFunction = safeFunction;
exports.getFnProp = function(root, path, log) {
    if (typeof log !== 'function') log = function() {};
    return safeFunction(root, path, log);
};

////////////////////////////////////////////////////////////////////////////////////

var njs = {

    pasProp: hasProp,
    iscb: function (cb) {
        return typeof cb === 'function';
    },

    bind: function(func, that) {
        return function() {
            return func.apply(that, arguments);
        };
    },

    _fullExtend: function (dest, from) {
        let props = Object.getOwnPropertyNames(from), destination;

        props.forEach(function (name) {
            if (typeof from[name] === 'object') {
                if (typeof dest[name] !== 'object') {
                    dest[name] = {};
                }
                _fullExtend(dest[name],from[name]);
            } else {
                destination = Object.getOwnPropertyDescriptor(from, name);
                Object.defineProperty(dest, name, destination);
            }
        });
    },
    fullExtend: function (dest, from) {
        _fullExtend(dest, from);
        return dest;
    },

    clone: function (from) {
        let props = Object.getOwnPropertyNames(from), destination, dest = {};

        props.forEach(function (name) {
            if (from[name] instanceof Array) {
                //dest[name] = new Array(from[name]);
                dest[name] = [].concat(from[name]);
            } else
            if (typeof from[name] === 'object') {
                if (typeof dest[name] !== 'object') {
                    dest[name] = {};
                }
                _fullExtend(dest[name],from[name]);
            } else {
                destination = Object.getOwnPropertyDescriptor(from, name);
                Object.defineProperty(dest, name, destination);
            }
        });
        return dest;
    },

    safeCallback: function safeCallback(callback, val1, val2) {
        if (njs.iscb(callback)) {
            callback(val1, val2);
        }
    },

    forEachArrayCallback: function forEachArrayCallback (arr, readyCallback, func) {
        let cnt = -1, len = arr.length;

        function doit() {
            if (++cnt >= len) {
                return readyCallback && readyCallback();
            }
            func(arr[cnt], doit);
        }
        doit();
    },

    forEachCB: function (maxcnt, func, readyCallback) {
        let cnt = -1;

        function doit(ret) {
            if (++cnt >= maxcnt) {
                return njs.safeCallback(readyCallback, ret);
            }
            func(cnt, doit);
        }

        doit(-1);
    },
    forEachSync: function (maxcnt, func, readyCallback) {
        let cnt = -1;

        function doit(ret) {
            if (++cnt >= maxcnt) {
                return njs.safeCallback(readyCallback, ret);
            }
            func(cnt, doit);
        }

        doit(-1);
    },

    forEachObjSync: function (objects, step, func, readyCallback) {
        if(typeof step === 'function') {
            readyCallback = func;
            func = step;
            step = 1;
        }
        let objs = [];
        if (!(objects instanceof Array)) {
            for (const i in objects) {
                objs.push(i);
            }
        } else {
            objs = objects;
        }
        const pop = step == -1 ? objs.pop : objs.shift;

        function doit(ret) {
            if (objs.length <= 0) {
                return safeCallback(readyCallback, ret);
            }
            func(pop.call(objs), doit);
        }

        doit(-1);
    },

    dcs: function (deviceName, channelName, stateName) {
        if (stateName === undefined) {
            stateName = channelName;
            channelName = '';
        }
        if (stateName[0] === '.') {
            return stateName.substr(1);
        }
        let ret = '';
        const ar = [deviceName, channelName, stateName];
        for (let i = 0; i < ar.length; i++) {
            const s = ar[i];
            if (!ret) ret = s;
            else if (s) ret += '.' + s;
        }
        return ret;
    },

    pattern2RegEx: function (pattern) {
        if (pattern != '*') {
            if (pattern[0] == '*' && pattern[pattern.length - 1] != '*') pattern += '$';
            if (pattern[0] != '*' && pattern[pattern.length - 1] == '*') pattern = '^' + pattern;
        }
        pattern = pattern.replace(/\./g, '\\.');
        pattern = pattern.replace(/\*/g, '.*');
        return pattern;
    },

    tr: {
        '\u00e4': 'ae',
        '\u00fc': 'ue',
        '\u00f6': 'oe',
        '\u00c4': 'Ae',
        '\u00d6': 'Oe',
        '\u00dc': 'Ue',
        '\u00df': 'ss',
        ' ': '_',
        '.': '_'
    },

    normalizedName: function (name) {
        return name.replace(/[\u00e4\u00fc\u00f6\u00c4\u00d6\u00dc\u00df .]/g, function ($0) {
            return njs.tr[$0];
        });
    },


    ////////////////////////////////////////////////////////////////////////////////////////////////////////////////////////

    idWithoutNamespace: function (id, _adapter) {
        if (_adapter == undefined) _adapter = adapter;
        return id.substr(_adapter.namespace.length+1);
    },

    removeAllObjects: function  (adapter, callback) {

        adapter.getStates('*', function (err, states) {
            const st = [];
            for (const i in states) {
                st.push(i);
            }
            let s = 0;

            function dels() {

                if (s >= st.length) {
                    adapter.getChannels(function (err, channels) {
                        let c = 0;

                        function delc() {
                            if (c >= channels.length) {
                                adapter.getDevices(function (err, devices) {
                                    let d = 0;

                                    function deld() {
                                        if (d >= devices.length) {
                                            callback();
                                            return;
                                        }
                                        let did = devices[d++]._id;
                                        did = idWithoutNamespace(did);
                                        //adapter.delDevice(did, function(err,obj) {
                                        adapter.deleteDevice(did, function (err,obj) {
                                            deld();
                                        });
                                    }
                                    deld();
                                });
                                return;
                            }
                            adapter.deleteChannel(channels[c++]._id, function () {
                                delc();
                            });
                        }
                        delc();
                    });
                    return;
                }
                const nid = st[s++];
                adapter.delState(nid, function () {
                    adapter.delObject(nid, function() {
                        dels();
                    });
                });
            }
            dels();
        });
    },

    REMOVE_ALL: function  (adapter, callback) {
        if (callback) callback();
    },

    valtype: function (val) {
        switch (val) {
            //fastest way for most states
            case true:
                return true;
            case false:
                return false;
            case 'true':
                return true;
            case 'false':
                return false;
            case '0':
                return 0;
            case '1':
                return 1;
            case '2':
                return 2;
            case '3':
                return 3;
            case '4':
                return 4;
            case '5':
                return 5;
            case '6':
                return 6;
            case '7':
                return 7;
            case '8':
                return 8;
            case '9':
                return 9;
        }
        const number = parseInt(val);
        if (number.toString() === val) return number;
        const float = parseFloat(val);
        if (float.toString() === val) return float;
        return val;
    },

    formatValue: function (value, decimals, _format) {
        if (_format === undefined) _format = '.,';
        if (typeof value !== 'number') value = parseFloat(value);

        const ret = isNaN(value) ? '' : value.toFixed(decimals || 0).replace(_format[0], _format[1]).replace(/\B(?=(\d{3})+(?!\d))/g, _format[0]);
        return (ret);
    }

};

for (const i in njs) {
    global[i] = njs[i];
}

function extendGlobalNamespace() {
    for (const i in njs) {
        global[i] = njs[i];
    }
}

let adapter;
function errmsg () { console.debug('adapter not assigned, use Device.setAdapter(yourAdapter)'); }

if (hasProp(module, 'parent.exports.adapter')) {
    adapter = module.parent.exports.adapter;
} else {
    adapter = {
        setState: errmsg,
        setObject: errmsg,
        setObjectNotExists: errmsg,
        getStates: errmsg
    };
}

const objects = {};

////////////////////////////////////////////////////////////////////////////////////////////////////////////////////////

function setObject(id, obj, options, callback) {
    adapter.log.debug('Set Object ' + id + ': ' + JSON.stringify(obj));
    return adapter.objects.setObject(adapter.namespace + '.' + id, obj, options, callback);
}
function getObject(id, options, callback) {
    return adapter.objects.getObject(adapter.namespace + '.' + id, options, callback);
}
function setState(id, val, ack) {
    //ack = ack || true;
<<<<<<< HEAD
    if (ack === undefined) ack = true;
=======
	if (ack === undefined) ack = true;
    adapter.log.debug('Set State ' + id + ': ' + JSON.stringify(val) + ' / ack=' + ack);
>>>>>>> 2f85bd6f
    adapter.setState(id, val, ack);
}

function setObjectNotExists(id, newObj, callback) {
    getObject(id, {}, function (err, o) {
        if (!o) {
            setObject(id, newObj, {}, callback);
            return;
        }
        safeCallback(callback, 'exists', o);
    });
}

////////////////////////////////////////////////////////////////////////////////////////////////////////////////////////

function Devices (_adapter, _callback) {

    if (!_adapter || !_adapter.adapterDir) {
        _callback = _adapter;
        _adapter = undefined;
    }
    const that = this;
    this.list = [];

    this.setAdapter = function (_adapter) {
        adapter = _adapter;
    };
    this.has = function (id, prop) {
        const b = objects.hasOwnProperty(id);
        if (prop === undefined) return b;
        return (b && objects[id] !== null && objects[id].hasOwnProperty(prop));
    };
    this.get = function (id) {
        return (objects[id]);
    };
    this.remove = function(id) {
        delete objects[id];
    };
    this.setraw = function (id, obj) {
        objects[id] = obj;
    };

    this.getobjex = function (id) {
        const obj = this.get(id);
        if (obj || !adapter || !adapter.namespace) return obj;
        id = id.substr(adapter.namespace.length+1);
        return objects[id];
    };
    this._getobjex = function(id) {
        return this.getobjex(id) || { val: undefined };
    };
    this.getval = function (id, _default) {
        const o = this.get(id);
        if (o && o.val !== undefined) return o.val;
        return _default;
    };

    this.invalidate = function (id) {
        this._getobjex(id).val = undefined;
    };
    this.setrawval = function (id, val) {
        this._getobjex(id).val = val;
    };

    this.getKeys = function (pattern) {
        const r = new RegExp(pattern2RegEx(pattern));
        const result = [];
        for (const id in objects) {
            if (r.test(id)) result.push(id);
        }
        return result;
    };

    this.foreach = function (pattern, callback) {
        const r = new RegExp(pattern2RegEx(pattern));
        for (const id in objects) {
            if (r.test(id)) {
                if (callback (id, objects[id]) === false) {
                    return { id: id, val: objects[id]};
                }
            }
        }
    };

    this.createObjectNotExists = function (id, obj, callback) {
        let val;
        const newobj = {
            type: 'state',
            common: {
                name: id,
                type: 'string',
                role: obj.type || 'state',
                //enumerable: true
                //writable: false
            },
            native: { }
        };
        _fullExtend(newobj, obj);

        if (obj['val'] !== undefined) {
            newobj.common.type = typeof obj.val;
            val = obj.val;
            delete newobj.val;
        }
        setObjectNotExists(id, newobj, function(err, o) {
            if (!err) {
                //that.states[newobj._id] = newobj;
                objects[newobj._id] = newobj;
                if (val !== undefined) {
                    that.setState(newobj._id, val, true);
                }
            }
            safeCallback(callback, err, o);
        });
    };

    this.setState = function (id, val, ack) {
        if (val !== undefined) objects[id].val = val;
        else val = objects[id].val;
        //ack = ack || true;
        if (ack === undefined) ack=true;
        setState(id, val, ack);
    };

    this.setStateEx = function (id, newObj, ack, callback) {
        if (typeof ack === 'function') {
            callback = ack;
            ack = true;
        }
        if (typeof newObj !== 'object') {
            newObj = { val: newObj };
        }
        if (ack === undefined) ack = true;
        if (!that.has(id)) {
            that.createObjectNotExists(id, newObj, callback);
        } else {
            if (objects[id].val !== newObj.val) {
                that.setState(id, newObj.val, ack);
            }
            safeCallback(callback, 0);
        }
    };

    function val2obj(valOrObj, showName) {
        //if (valOrObj === null) return;
        //if (!valOrObj) return;
        if (typeof valOrObj === 'object') {
            var obj = valOrObj || {};
        } else {
            var obj = {};
            if (valOrObj !== undefined) {
                obj.val = valtype(valOrObj);
            }
        }
        if (showName && !hasProp(obj, 'common.name')) {
            //_fullExtend(obj, { common: { name: showName}});
            _setobjname(obj, showName);
        }
        return obj;
    }

    this.updateAsync = function (list, callback) {
        if (typeof list === 'function') {
            callback = list;
            list = null;
        }
        if (!list) {
            list = that.list;
            that.list = {};
        }
        if (!list) return callback(-1);
        if (Array.isArray(list)) {
            for (let i=0; i<list.length; i++) {
                const objName = Object.keys( list[i] )[ 0 ];
                this.setStateEx(objName, list[i][objName]);
            }
        } else {
            for (const id in list) {
                this.setStateEx(id, list[id]);
            }
        }
        safeCallback(callback, 0);
    };

    this.update = function (list, callback) {
        if (typeof list === 'function') {
            callback = list;
            list = null;
        }
        if (!list || that.list === list) {
            //list = that.list;
            //that.list = [];
            //if (that.root.list) that.root.list = that.list;
            list = that.list.slice();
            that.list.length = 0;

        }
        if (!list || list.length == 0) return safeCallback(callback, -1);

        forEachObjSync(list, function (obj, doit) {
            that.setStateEx(obj._id, obj, true, doit);
        },
        callback
        );
    };

    function _setobjname(o, name) {
        if (o['common'] === undefined) {
            o['common'] = { name: name};
        } else {
            o.common['name'] = name;
        }
    }

    this.setObjectName = function (id, name) {
        if (!objects[id] || !objects[id].common || !objects[id].common.name) {
            const o = {common: {name: ''} };
            if (!objects[id]) {
                objects[id] = {};
            }
            _setobjname(objects[id], '');
        }
        if (objects[id].common.name !== name) {
            adapter.getObject(id, {}, function (err, obj) {
                if (err || !obj) {
                    return;
                }
                if (obj.common.name !== name) {
                    obj.common.name = name;
                    adapter.setObject(id, obj);
                }
                objects[id].common.name = name;
            });
        }
    };

    this.readAllExistingObjects = function (callback) {
        adapter.getForeignStates(adapter.namespace + '.*', {}, function(err, states) {
            if (err || !states) return callback(-1);
            const namespacelen = adapter.namespace.length + 1;
            for (const fullId in states) {
                let id = fullId.substr(namespacelen),
                    as = id.split('.'),
                    s = as[0];
                for (let i=1; i<as.length; i++) {
                    //if (!that.has(s)) that.setraw(s, { exist: true });
                    //!!
                    if (!that.has(s)) that.setraw(s, {});
                    s += '.' + as[i];
                }
                that.setraw(id, { val: states[fullId] ? states[fullId].val : null});
            }

            function setObjectProperty(obj, names, val) {
                const dot = names.indexOf('.');
                if (dot > 0) {
                    const n = names.substr(0, dot-1);
                    if (obj[n] === undefined) {
                        obj[n] = {};
                    }
                    setObjectProperty(obj[n], names.substr(dot+1), val);
                }
                obj[names] = val;
            }

            function doIt(list) {
                for (let i = 0; i < list.length; i++) {
                    const id = list[i]._id.substr(namespacelen);
                    const o = {common: {name: list[i].common.name}};
                    if (!objects[id]) {
                        objects[id] = {};
                    }
                    if (list[i].native !== undefined) {
                        o['native'] = list[i].native;
                    }
                    fullExtend(objects[id], o);
                }
            }

            adapter.getDevices(function (err, devices) {
                doIt(devices);
                adapter.getChannels('', function (err, channels) {
                    doIt(channels);
                    safeCallback(callback, 0);
                });
            });
        });
    };


    this.CDevice = function CDevice (_name, showName, list) {
        //if (!(this instanceof that.CDevice)) {
        //    return new that.CDevice(_name, showName, list);
        //}

        let deviceName = '', channelName = '';
        const self = this;
        this.list = (list === undefined) ? that.list : list;

        function push (obj) {
            for (let i=0; i<self.list.length; i++) {
                if (self.list[i]._id === obj._id) {
                    return fullExtend(self.list[i], obj);
                }
            }
            self.list.push(obj);
            return obj;
        }

        this.setDevice = function (name, options) {
            channelName = '';
            if (!name) return;
            deviceName = normalizedName (name);
            const obj = { type: 'device', _id: deviceName };
            if (options) {
                Object.assign(obj, options);
            }
            return push(obj);
        };
        this.setDevice(_name, showName && typeof showName == 'string' ? {common: {name: showName}} : showName);

        this.setObjectName = function (id, showName) {
            for (let i=0; i<self.list.length; i++) {
                if (self.list[i]._id == id) {
                    _setobjname(self.list[i], showName);
                    return i;
                }
            }
            return -1;
        };

        this.setChannel = function (name, showNameOrObject) {
            if (name === undefined) channelName = '';
            else {
                channelName = name;
                const id = dcs(deviceName, channelName);
                if (!that.has(id)) {
                    if (typeof showNameOrObject == 'object') {
                        var obj = {type: 'channel', _id: id, common: {name: name} };
                        if (showNameOrObject.common) obj.common = showNameOrObject.common;
                        if (showNameOrObject.native) obj.native = showNameOrObject.native;
                    } else {
                        var obj = {type: 'channel', _id: id, common: {name: showNameOrObject || name}};
                    }
                    return push(obj);
                }
            }
        };
        this.setChannelEx = function (name, showNameOrObject) {
            if (name === undefined) channelName = '';
            else {
                channelName = normalizedName(name);
                const id = dcs(deviceName, channelName);
                if (!that.has(id)) {
                    if (typeof showNameOrObject == 'object') {
                        var obj = {type: 'channel', _id: id, common: {name: name} };
                        if (showNameOrObject.common) obj.common = showNameOrObject.common;
                        if (showNameOrObject.native) obj.native = showNameOrObject.native;
                    } else {
                        var obj = {type: 'channel', _id: id, common: {name: showNameOrObject || name}};
                    }
                    return push(obj);
                }
            }
        };

        function split(id, valOrObj, showName) {
            const ar = ((id && id[0] == '.') ? id.substr(1) : dcs(deviceName, channelName, id)).split('.');
            const dName = deviceName, cName = channelName;
            switch(ar.length) {
                case 3:
                    self.setDevice(ar.shift());
                case 2:
                    self.setChannel(ar.shift());
                default:
                    var ret = add (ar[0], valOrObj, showName);
                    deviceName = dName;
                    channelName = cName;
                    return ret;
            }
        }

        function add (name, valOrObj, showName) {
            //if (valOrObj === null) return;
            if (valOrObj == null) return;
            if (name.indexOf('.') >= 0) {
                return split(name, valOrObj, showName);
            }
            const obj = val2obj(valOrObj, showName || name);
            obj._id = dcs(deviceName, channelName, name);
            obj.type = 'state';
            return push(obj);
        }

        function __setVal(_id, newObj) {
            const val = newObj['val'] !== undefined ? newObj.val : newObj;
            if (objects[_id].val !== val) {
                that.setState(_id, val, true);
            }
        }

        this.dset = function(d,s,v,showName) {
            const _id = dcs(d, '', s);
            if (!objects[_id]) {
                return add ('.'+_id, v, showName);
            }
            __setVal(_id, v);
        };

        this.rset = function (id, newObj, showName) {
            return this.set('.' + id, newObj, showName);
        };

        this.set = function (id, newObj, showName) {
            if (newObj == undefined) return;
            const _id = dcs(deviceName, channelName, id);
            if (!objects[_id]) {
                return add (id, newObj, showName);
            }
            const val = newObj['val'] !== undefined ? newObj.val : newObj;
            if (objects[_id].val !== val) {
                that.setState(_id, val, true);
                return true;
            }
            return false; //objects[_id];
        };
        this.setex = function (id, newObj, showName) {
            if (adapter && id.substr(0, adapter.namespace.length) == adapter.namespace) {
                id = id.substr(adapter.namespace.length+1);
            }
            return this.set(id, newObj, showName);
        };

        this.getobjex = function (id) {
            var id = dcs(deviceName, channelName, id);
            return that.getobjex(id);
        };
        this._getobjex = function(id) {
            return this.getobjex(id) || { val: undefined };
        };
        this.invalidate = function (id) {
            this._getobjex(id).val = undefined;
        };
        this.setraw = function (id, val) {
            this._getobjex(id).val = val;
        };
        this.setName = function (name) {
            const id = dcs(deviceName, channelName, '');
            that.setObjectName(id, name);
        };

        this.add = this.set;
        this.getFullId = function (id) {
            return dcs(deviceName, channelName, id);
        };
        this.get = function(channel, id) {
            if (id == undefined) {
                var _id = dcs(deviceName, channelName, channel);
            } else {
                var _id = dcs(deviceName, channel, id);
            }
            return objects[_id];
        };
        this.createNew = function (id, newObj, showName) {
            if (this.get(id)) return;
            this.set(id, newObj, showName);
        };
        this.setAndUpdate = function (id, newObj) {
            this.set(id, newObj);
            this.update();
        };
        this.setImmediately = this.setAndUpdate;

        this.clear = function(id) {
            id = exports.ns.no (id);
            let st = that.getobjex(id);
            if (st === undefined) return;
            switch(typeof st.val) {
                case 'string': st = ''; break;
                case 'boolean': st = false; break;
                case 'number': st = 0; break;
                default: return;
            }
            this.setAndUpdate(id, st);
        };

        this.update = function (callback) {
            if (this.list.length > 0) {
                that.update(this.list, callback);
            } else {
                safeCallback(callback);
            }
        };

    };

    this.CState = this.CDevice;
    this.root = new this.CDevice('');
    this.init = function (_adapter, callback) {
        this.setAdapter(_adapter);
        exports.ns = CNamespace(_adapter);
        this.readAllExistingObjects(callback);
    };

    if (_adapter) {
        this.init(_adapter, _callback);
    }

    return this;
}

////////////////////////////////////////////////////////////////////////////////////////////////////////////////////////

var CNamespace = function (_adapter) {
    if (!(this instanceof CNamespace)) {
        return new CNamespace(_adapter);
    }

    const re = new RegExp('^' + _adapter.namespace + '.|^'); //  new/^adapter.0.|^/, '')
    const isre = new RegExp('^' + _adapter.namespace);
    this.no = function no (s) {
        return s.replace(re, '');
    };
    this.remove = this.no;
    this.is = isre.test.bind(isre); //.bind(this);
    this.add = function add (s) {
        return s.replace(re, _adapter.namespace + '.');
    };
    this.add2 = function add (s) {
        return s.replace(re, _adapter.namespace + (s ? '.' : ''));
    };
};
exports.CNamespace = CNamespace;

////////////////////////////////////////////////////////////////////////////////////////////////////////////////////////

function parseIntVersion(vstr) {
    if (!vstr || vstr=='') return 0;
    const ar = vstr.split('.');
    let iVer = 0;
    for (let i=0; i<ar.length; i++) {
        iVer *= 1000;
        iVer += ar[i] >> 0;
    }
    return iVer;
}

function nop() {}

function savePrevVersion() {
    if(!hasProp(adapter, 'ioPack.common.version')) return;
    const id = 'system.adapter.' + adapter.namespace;
    const vid = id + '.prevVersion';

    function set() {
        adapter.states.setState(vid, { val: adapter.ioPack.common.version, ack: true, from: id });
    }

    adapter.objects.getObject(vid, function(err, obj) {
        if (err || !obj) {
            adapter.objects.setObject(vid, {
                type: 'state',
                common: {name: 'version', role: 'indicator.state', desc: 'version check for updates'},
                native: {}
            }, function (err, obj) {
                set();
            });
            return;
        }
        set();
    });
}

function checkIfUpdated(doUpdateCallback, callback) {
    if(!adapter) return safeCallback(callback);
    if (!callback) callback = nop;
    const id = 'system.adapter.' + adapter.namespace;
    const vid = id + '.prevVersion';
    adapter.states.getState(vid, function(err, state) {
        let prevVersion = 0;
        const aktVersion = parseIntVersion(adapter.ioPack.common.version);
        prevVersion = parseIntVersion(hasProp(state, 'val') ? state.val : '0');
        if (prevVersion < aktVersion) {
            if (typeof doUpdateCallback == 'function') {
                doUpdateCallback(prevVersion, aktVersion, function (err) {
                    savePrevVersion();
                    callback();
                });
                return;
            } else {
                savePrevVersion();
            }
        }
        callback();
    });
}


function switchToDebug(force) {
    if (!adapter || !adapter.log) return;
    if (!force && !process.env.SOEF_DEBUG) return;
    adapter.log.debug = console.log;
    adapter.log.info = console.log;
    adapter.log.warn = console.log;
    module.parent.__DEBUG__ = true;
}
exports.switchToDebug = switchToDebug;

function _main (_adapter, options, callback ) {

    if (!_adapter || !_adapter.adapterDir) {
        options = _adapter;
        callback = options;
        _adapter = adapter;
    }

    if (typeof options == 'function') {
        callback = options;
        options = {};
    }
    let _devices;
    if (options.devices) {
        _devices = options.devices;
    } else {
        _devices = new Devices();
        global.devices = _devices;
    }

    if (!options.doNotExportAdapter) {
        module.parent.exports = {
            adapter: _adapter
        };
    }

    switchToDebug();
    _devices.init(_adapter, function(err) {
        callback();
    });
}
exports.main = _main;

exports.Adapter = function (_args) {
    const args = arguments,
        fns = {};
    for (let i=0; i<args.length; i++) {
        const param = args[i];
        switch (typeof param) {
            case 'function':
                fns[param.name] = param;
                break;
            case 'object':
                fns.options = param;
                break;
            case 'string':
                fns.options = fns.options || {};
                fns.options.name = param;
                break;
        }
    }
    if (!fns.adapter) {
        const adpt = require('@iobroker/adapter-core');
        fns.adapter = adpt.adapter ? adpt.adapter : adpt.Adapter;
    }
    const options = fns.options;
    if (!options.unload) {
        options.unload = function (callback) {
            try {
                fns.onUnload ? onUnload(calback) : callback();
            } catch (e) {
                callback();
            }
        };
    }
    if (!options.stateChange && fns.onStateChange) {
        options.stateChange = function (id, state) {
            if (state && !state.ack) {


                ///!!/////xxxxxxxxxxx//////////////////////////////////////
                //var _id = id.substr(fns.adapter.namespace.length+1);
                //_id = id.slice(fns.adapter.namespace.length+1);
                //if (global.devices) {
                //    global.devices.setrawval(_id, state.val);
                //}
                /////////////////////////////////////////////////////////

                fns.onStateChange(id, state);
            }
        };
    }
    if (!options.ready && fns.main) {
        options.ready = function () {
            checkIfUpdated(fns.onUpdate, function() {
                _main(fns.main);
            });
        };
    }
    if (!options.objectChange) {
        options.objectChange = function (id, obj) {
            if (id && obj == null && global.devices) {
                global.devices.remove(idWithoutNamespace(id));
            }
        };
    }
    if (!options.message && fns.onMessage) {
        options.message = function(obj) {
            if (obj) fns.onMessage(obj);
        };
    }
    fns.adapter = fns.adapter(options);
    if (!adapter || !adapter.adapterDir) {
        adapter = fns.adapter;
    }
    return fns.adapter;
};

function changeAdapterConfig (_adapter, changeCallback, doneCallback) {
    _adapter.getForeignObject('system.adapter.' + _adapter.namespace, function (err, obj) {
        if (!err && obj && !obj.native) obj['native'] = {};
        if (!err && obj && changeCallback(obj.native) !== false) {
            _adapter.setForeignObject(obj._id, obj, {}, function (err, s_obj) {
                _adapter.log.info('soef.changeAdapterConfig: changed');
                //_adapter.config = obj.native;   //?!?  nrmalisieren fehlt dann!!
                //_adapter.normalizeConfig ...
                if (doneCallback) doneCallback(err, obj);
            });
        }
    });
}
exports.changeAdapterConfig = changeAdapterConfig;

exports.changeConfig = function changeConfig(changeCallback, doneCallback) {
    if (!adapter) return false;
    return changeAdapterConfig(adapter, changeCallback, doneCallback);
};

////////////////////////////////////////////////////////////////////////////////////////////////////////////////////////


exports.TimeDiff = function () {
    if (!(this instanceof exports.TimeDiff)) return new exports.TimeDiff();
    this.get = process.hrtime;

    this.getDif = function() {
        const ar = this.get();
        const start = this.start[0] * 1e9 + this.start[1];
        const end = ar[0] * 1e9 + ar[1];
        return end - start;
    };

    this.getMillis = function() {
        return this.getDif() / 1000000 >> 0;
    };
    this.getMicros = function() {
        return this.getDif() / 1000 >> 0;
    };
    this.start = function () {
        this.start = this.get();
    };

    this.start = process.hrtime();
    return this;
};


exports.bufferIndexOf = function (buffer, search, offset, encoding){
    if (!Buffer.isBuffer(buffer)) return -1;

    if (typeof offset === 'string') {
        encoding = offset;
        offset = 0;
    }
    switch (typeof search) {
        case 'string':
            search = new Buffer(search, encoding || 'utf8');
            break;
        case 'number':
            search = new Buffer([search]);
            break;
        default:
            if (Array.isArray(search)) break;
            if (Buffer.isBuffer(search)) break;
            return -1;
    }

    const blen = buffer.length,
        slen = search.length;
    if (slen === 0) return -1;

    if (!offset || typeof offset != 'number') offset = 0;
    else if (offset < 0) offset = buffer.length + offset;
    if (offset < 0) offset = 0;

    for (let i=offset; i < blen; i++) {

        if(buffer[i] != search[0]) continue;
        for (var j=1; j<slen && i+j<blen; j++) {
            if(buffer[i+j] != search[j]) break;
        }
        if (j==slen) {
            return i;
        }
    }
    return -1;
};

exports.bufferSplit = function (buffer, delimiter) {
    const ar = [];

    for (var start= 0, idx=0; start<buffer.length; ) {
        idx = bufferIndexOf(buffer, delimiter, start);
        if (idx < 0) break;
        ar.push(buffer.slice(start, idx));
        start = idx+delimiter.length;
    }
    if (start <= buffer.length) {
        ar.push(buffer.slice(start, buffer.length));
    }
    return ar;
};

exports.bufferCat = function (buffer, chunk) {
    if (!chunk.length) return buffer;
    if (buffer && buffer.length) {
        const newBuffer = new Buffer(chunk.length + buffer.length);
        buffer.copy(newBuffer);
        chunk.copy(newBuffer,buffer.length);
        return newBuffer;
    }
    return chunk;
};

exports.Timer = function Timer (func, timeout, v1) {
    if (!(this instanceof Timer)) {
        return new Timer(func, timeout, v1);
    }
    let timer = null;
    this.inhibit = false;
    this.enable = function (bo) { this.inhibit = (bo === false); };
    this.set = function (func, timeout, v1) {
        if (timer) clearTimeout(timer);
        if (this.inhibit) return;
        timer = setTimeout(function() {
            timer = null;
            func(v1);
        }, timeout);
    };
    this.clear = function() {
        if (timer) {
            clearTimeout(timer);
            timer = null;
            return true;
        }
        return false;
    };
    this.clearAndInhibit = function () {
        this.inhibit = true;
        this.clear();
    };

    if (func) {
        this.set(func, timeout, v1);
    }
};


////////////////////////////////////////////////////////////////////////////////////////////////////////////////////////

njs.dcs._forEach = forEachInSystemObjectView;
function forEachInSystemObjectView(type, id, readyCallback, callback) {
    adapter.objects.getObjectView('system', type, {startkey: id + '.', endkey: id + '.\u9999'}, null, function (err, res) {
        if (err || !res || !res.rows) return readyCallback && readyCallback();
        let i = 0;
        function doIt() {
            if (i >= res.rows.length) return readyCallback && readyCallback();
            const o = res.rows[i++];
            if (o) callback(o, doIt, type); else doIt();
        }
        doIt();
    });
}

njs.dcs.delOS = delObjectAndState;
function delObjectAndState(id, options, callback) {
    if (typeof options == 'function') {
        callback = options;
        options = null;
    }
    adapter.states.delState(id, function(err) {
        adapter.delObject(id, options, function (err) {
            return callback && callback();
        });
    });
}

// callback first all states, then all devices and then all channels
njs.dcs.forEach = forEachObjectChild;
function forEachObjectChild(id, options, readyCallback, callback) {
    if (typeof options === 'function') {
        callback = readyCallback;
        readyCallback = options;
        options = null;
    }
    if (!callback) {
        callback = readyCallback;
        readyCallback = null;
    }

    if (!adapter._namespaceRegExp.test(id)) id = adapter.namespace + (id ? '.' + id : '');

    function doChannels() {
        forEachInSystemObjectView('channel', id, readyCallback, callback);
    }
    function doDevices() {
        forEachInSystemObjectView('device', id, doChannels, function (o, next, type) {
            callback(o, function() {
                next(); //forEachObjectChild(o.id, options, callback, next);
            }, type);
        });
    }
    forEachInSystemObjectView('state', id, doDevices, callback);
}

//callback first all devices, then all channels and then all states
njs.dcs.forEach2 = forEachObjectChild2;
function forEachObjectChild2(id, options, readyCallback, callback) {
    if (typeof options === 'function') {
        callback = readyCallback;
        readyCallback = options;
        options = null;
    }
    if (!callback) {
        callback = readyCallback;
        readyCallback = null;
    }

    if (!adapter._namespaceRegExp.test(id)) id = adapter.namespace + (id ? '.' + id : '');

    function doStates() {
        forEachInSystemObjectView('state', id, readyCallback, callback);
    }
    function doChannels() {
        forEachInSystemObjectView('channel', id, doStates, callback);
    }
    forEachInSystemObjectView('device', id, doChannels, callback);
}


njs.dcs.del = delObjectWithStates;
function delObjectWithStates (id, options, callback) {
    if (typeof options === 'function') {
        callback = options;
        options = undefined;
    }
    //if (!adapter._namespaceRegExp.test(id)) id = adapter.namespace + '.' + id;
    exports.ns.add(id);
    delObjectAndState(id, options, function (err) {
        forEachObjectChild(id, callback, function(o, next, type) {
            delObjectAndState(o.id, options, next);
            devices.remove(idWithoutNamespace(o.id));
        });
    });
}


njs.dcs.delall = function (callback) {
    const options = null;
    forEachObjectChild('', callback, function(o, next, type) {
        delObjectAndState(o.id, options, next);
    });
};

////////////////////////////////////////////////////////////////////////////////////////////////////////////////////////

function toHex (val) {
    return ('0' + val.toString(16)).substr(-2);
}
exports.toHex = toHex;

function arrayToHex(ar, len) {
    let s = '';
    if (len == undefined) len = ar.length;
    for (let i=0; i<len; i++) {
        s += toHex(ar[i]) + ' ';
    }
    return s;
}
exports.arrayToHex = arrayToHex;



function extendArray () {
    require('array-ext');
}
exports.extendArray = extendArray;

function extendNumber() {
    Number.prototype.toHex = function () {
        return ('0' + this.toString(16)).substr(-2);
    };
}
exports.extendNumber = extendNumber;
exports.extendAll = function () {
    extendArray ();
    extendNumber();
};

////////////////////////////////////////////////////////////////////////////////////////////////////////////////////////

exports.deleteOrphanedDevices = function (propName, _validArr, cb) {
    if (!adapter || !adapter.adapterDir) return;
    if (typeof propName !== 'string') {
        cb = _validArr;
        _validArr = propName;
        propName = undefined;
    }

    const validArr = [];
    _validArr.forEach(function(v) {
        validArr.push(normalizedName(propName ? v[propName] : v));
    });

    adapter.getDevices(function(err, res) {
        if (err || !res || res.length <= 0) return cb && cb();

        const toDelete = [];
        res.forEach(function(obj) {
            const v1 = obj._id.split('.')[2];
            if (!validArr.contains(v1)) {
                toDelete.push(obj._id);
            }
        });
        toDelete.forEachCallback(function(next, id) {
            dcs.del(id, next);
        }, cb);
    });
};

let _fs;
exports.existFile = function (fn) {
    try {
        _fs = _fs || require('fs');
        const stats = _fs.lstatSync(fn);
        return stats.isFile();
    } catch(e) {
    }
    return false;
};
exports.existDirectory = function (path) {
    try {
        _fs = _fs || require('fs');
        const stats = _fs.lstatSync(path);
        return stats.isDirectory();
    } catch(e) {
    }
    return false;
};
exports.isWin = process.platform === 'win32';


////////////////////////////////////////////////////////////////////////////////////////////////////////////////////////

const log = function (fmt, args) {
    adapter.log.info(exports.sprintf.apply (null, arguments));
};

log.error = function(fmt, args) { adapter.log.error(exports.sprintf.apply (null, arguments)); },
log.info =  function(fmt, args) { adapter.log.info(exports.sprintf.apply (null, arguments)); },
log.debug = function(fmt, args) {
    if (adapter.common.loglevel !== 'debug') {
        log.debug = function() {};
        return;
    }
    log.debug = function(fmt, args) {
        adapter.log.debug(exports.sprintf.apply (null, arguments));
    };
    adapter.log.debug(exports.sprintf.apply (null, arguments));
};
log.warn  = function(fmt, args) { adapter.log.warn(exports.sprintf.apply (null, arguments)); };

exports.log = log;

////////////////////////////////////////////////////////////////////////////////////////////////////////////////////////

let xmlParser, http;

function getHttpData(url, options, cb) {
    if (!http) try { http = require('http'); } catch(e) { return cb && cb(-1); }
    if (cb == undefined) {
        cb = options;
        options = undefined;
    }

    if (options && options.xml2json && xmlParser === -1) return cb && cb(-1);

    const request = http.get(url, function(response) {
        let data = '';
        response.on('data', function(d) {
            data += d;
        });
        response.on('end', function() {

            if (options && options.xml2json) {
                if (xmlParser === undefined) try {
                    xmlParser = new require('xml2js').Parser({
                        explicitArray: false,
                        mergeAttrs: true,
                        normalizeTags: true,
                        ignoreAttrs: true
                    });
                } catch (e) {
                    xmlParser = -1;
                    return cb && cb (-1);
                }

                xmlParser.parseString(data, function (err, json) {
                    cb(err, json);
                });
                return;
            }
            cb && cb(0, data);
        });
    });
    request.on('error', function(e) {
        console.error(e);
    });
    request.end();

}
exports.getHttpData = getHttpData;

////////////////////////////////////////////////////////////////////////////////////////////////////////////////////////

function setPossibleStates(id, objarr, options, cb) {
    if (!adapter) return cb && cb('adapter not set');
    if (options === undefined) options = {};
    if (typeof options === 'function') {
        cb = options;
        options = {};
    }
    adapter.getObject(id, function(err, obj) {
        if (err || !obj) return;
        if (objarr.remove || options.remove) {
            if (obj.common.states === undefined) return cb && cb('does not exist');
            delete obj.common.states;
        } else {
            if (!options.force && obj.common.states) return cb && cb('already set');
            obj.common.states = {};
            if (Array.isArray(objarr)) {
                objarr.forEach(function (v) {
                    obj.common.states[v] = v;
                });
            } else {
                obj.common.states = objarr;
            }
        }
        if (options.removeNativeValues && obj.native) delete obj.native.values;
        adapter.setObject(id, obj, function(err, _obj) {
            cb && cb(err, obj);
        });
    });
}

////////////////////////////////////////////////////////////////////////////////////////////////////////////////////////

////////////////////////////////////////////////////////////////////////////////////////////////////////////////////////

exports.callbackOrTimeout = function (timeout, callback) {
    if (typeof timeout === 'function') {
        const cb = timeout;
        timeout = callback;
        callback = cb;
    }
    const timer = setTimeout(function() {
        callback('timeout', null);
        callback = null;
    }, timeout);

    return function(err, data) {
        if (timer) clearTimeout(timer);
        return callback && callback(err, data);
    };
};


////////////////////////////////////////////////////////////////////////////////////////////////////////////////////////


exports.Devices = Devices;
exports.njs = njs;
exports.extendGlobalNamespace = extendGlobalNamespace;

try {
    const _sprintf = require('sprintf-js');
    exports.sprintf = _sprintf.sprintf;
    exports.vsprintf = _sprintf.vsprintf;
} catch(e) {
    exports.sprintf = function(fs) { return 'sprintf-js not loaded ' + fs;};
    exports.vsprintf = exports.sprintf;
}

/*
var O = function () {
    this.a = 1;
    this.c = 3;
};

Object.defineProperty(O.prototype, 'b', {
    get: function() {
        return this.a;
    },
    set: function(val) {
        this.a = val;
    }
});

var o = new O();
o.a = 11;
o.b = 2;
*/
<|MERGE_RESOLUTION|>--- conflicted
+++ resolved
@@ -425,12 +425,8 @@
 }
 function setState(id, val, ack) {
     //ack = ack || true;
-<<<<<<< HEAD
     if (ack === undefined) ack = true;
-=======
-	if (ack === undefined) ack = true;
     adapter.log.debug('Set State ' + id + ': ' + JSON.stringify(val) + ' / ack=' + ack);
->>>>>>> 2f85bd6f
     adapter.setState(id, val, ack);
 }
 
