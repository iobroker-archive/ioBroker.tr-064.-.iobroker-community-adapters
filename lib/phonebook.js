'use strict';

function Phonebook () {
    Array.call(this);
    this.areaCode = '';
    this.countryCode = '';
    this.countryAndAreaCode = '';
}

Phonebook.prototype = Object.create(Array.prototype);

Phonebook.prototype.start = function (sslDevice, cb, options) {
    this.init(sslDevice, function (err, res) {
        this.read(cb);
    }.bind(this), options);
};

let adapter = {
    log: { debug: console.log, error: console.log, info: console.log }
};

Phonebook.prototype.init = function (sslDevice, cb, options) {
    let _adapter;
    if (options !== undefined) {
        _adapter = options.adapter;
    }
    if (module.parent.exports.adapter !== undefined) {
        adapter = module.parent.exports.adapter;
    } else if (_adapter) {
        adapter = _adapter;
    }

    this.sslDevice = sslDevice;

    // repeater has no phonebook, so check it
    if (sslDevice && sslDevice.services) {
        const tel = sslDevice.services['urn:dslforum-org:service:X_AVM-DE_OnTel:1'];
        if (tel && tel.actions) {
            this.getPhonebookList  = tel.actions.GetPhonebookList;
            this.getPhonebookEntry = tel.actions.GetPhonebookEntry;
            this.getPhonebook      = tel.actions.GetPhonebook;
        }
        const voip = sslDevice.services['urn:dslforum-org:service:X_VoIP:1'];
        if (voip && voip.actions) {
            this.getVoIPCommonAreaCode    = voip.actions.GetVoIPCommonAreaCode;
            this.getVoIPCommonCountryCode = voip.actions.GetVoIPCommonCountryCode;
        }
    }

    const self = this;
    if (self.getVoIPCommonCountryCode) {
        self.getVoIPCommonCountryCode(function (err, res) {
            adapter.log.debug('getVoIPCommonCountryCode: ' + (err ? err.message : res.NewVoIPCountryCode));
            if (!err && res) {
                self.countryCode = res.NewVoIPCountryCode;
            }
            self.getVoIPCommonAreaCode(function (err, res) {
                adapter.log.debug('getVoIPCommonAreaCode: ' + (err ? err.message : res.NewVoIPAreaCode));
                if (!err && res) {
                    self.areaCode = res.NewVoIPAreaCode;
                    self.countryAndAreaCode = self.countryCode + self.areaCode.substr(1);
                }
                if (cb) cb(0);
            });
        });
    } else {
        if (cb) cb(-1);
    }
};


function loadImage(url) {
    const Inliner = require('inliner');
    new Inliner(url, {},  function (error, html) {
        // compressed and inlined HTML page
        console.log(html);
    });
}

function testLoadInmage(url) {
    setTimeout(loadImage, 100, url);
}


Phonebook.prototype.read = function (bo, cb) {
    if (bo === undefined || typeof bo === 'function') {
        cb = bo;
    }
    if (!bo) return cb ? cb(0) : 0;
    const self = this;
    adapter.log.debug('Phonebook.read');

    if (!self.getPhonebookList) {
        adapter.log.warn('Phonebook not supported');
        return cb ? cb(-1) : 0;
    }
    self.getPhonebookList(function (err, res) {
        if (err || !res) return cb ? cb(-1) : 0;
        adapter.log.debug('Phonebook.read: NewPhonebookList=' + res.NewPhonebookList);
        const books = res.NewPhonebookList.split(',');
        let no = 0;
        self.length = 0; //phoneBook = [];

        const url = require('url'),
            Parser = new require('xml2js').Parser({
                explicitArray: false,
                mergeAttrs: true,
                normalizeTags: true,
                ignoreAttrs: true
            });

        function doIt() {
            if (no >= books.length) {
                if (cb) cb(0);
                return;
            }
            const phonebookId = books[no++];
            self.getPhonebook({NewPhonebookID: phonebookId}, function (err, res) {
                if (err || !res) return cb ? cb(err) : 0;
<<<<<<< HEAD
                let u = url.parse(res.NewPhonebookURL),
=======
                adapter.log.debug('Phonebook ' + phonebookId + ': ' + JSON.stringify(res));
                var u = url.parse(res.NewPhonebookURL),
>>>>>>> 2f85bd6f
                    data = '';
                //self.NewPhonebookURL = res.NewPhonebookURL;
                //self.ownUrl = res.NewPhonebookURL.replace(/\/phonebook.lua/, '\/download.lua');
                //if (self.ownUrl) self.ownUrl += "&path=";

                const ar = /^(.*)\/phonebook.lua\?(.*)/.exec(res.NewPhonebookURL);
                if (ar.length >= 3) {
                    self.ownUrl = ar[1] + '{imageurl}&' + ar[2];
                }

                require(u.protocol.slice(0,-1)).get({
                    hostname: u.hostname,
                    port: u.port,
                    path: u.path,
                    rejectUnauthorized: false
                }, function (result) {
                    result.on('data', function (chunk) {
                        data += chunk;
                    });
                    result.on('end', function () {
                        //adapter.log.debug('get.https: onEnd');
                        Parser.parseString(data, function (err, json) {
                            if (err || !json) return cb ? cb(err) : 0;
<<<<<<< HEAD
                            for (let i = 0; i < json.phonebooks.phonebook.contact.length; i++) {
                                const contact = json.phonebooks.phonebook.contact[i];
                                const numbers = (contact.telephony.number instanceof Array) ? contact.telephony.number : [contact.telephony.number];
=======
                            adapter.log.debug('Phonebook Data ' + phonebookId + ': ' + JSON.stringify(json));
                            for (var i = 0; i < json.phonebooks.phonebook.contact.length; i++) {
                                var contact = json.phonebooks.phonebook.contact[i];
                                var numbers = (contact.telephony.number instanceof Array) ? contact.telephony.number : [contact.telephony.number];
>>>>>>> 2f85bd6f
                                //var numbers = (typeof contact.telephony.numer != 'string') ? contact.telephony.number : [contact.telephony.number];
                                for (let j = 0; j < numbers.length; j++) {
                                    if (!numbers[j] || numbers[j] === '' || !numbers[j].normalizeNumber) {
                                        continue;
                                    }
                                    // if (contact.person.imageurl) {
                                    //     self.getPhonebookEntry( { NewPhonebookID: ~~phonebookId, NewPhonebookEntryID: i/*~~contact.uniqueid*/ }, function(err, data) {
                                    //         err = err;
                                    //     });
                                    // }
                                    const newEntry = {
                                        name: contact.person.realname,
                                        normalizedName: normalizeName(contact.person.realname),
                                        number: self.complete(numbers[j]),
                                        id: contact.uniqueid,
                                        phonebookId: phonebookId
                                    };
                                    if (contact.person.imageurl && self.ownUrl) {
                                        //newEntry.imageurl = self.ownUrl + contact.person.imageurl.replace(/^.*?path\=/, '');
                                        newEntry.imageurl = self.ownUrl.replace(/\{imageurl\}/, contact.person.imageurl);
                                        //if (!/^https*:\/\//.test(newEntry.imageurl)) {
                                        //    newEntry.imageurl = self.NewPhonebookURL.replace (/\/phonebook.lua\?/, contact.person.imageurl + '&');
                                        //}
                                        // if (contact.person.imageurl.indexOf('://') >= 0) {
                                        //     newEntry.imageurl = contact.person.imageurl.replace(/^.*(https*:\/\/.?)/, '$1');
                                        // } else {
                                        //     newEntry.imageurl = self.NewPhonebookURL.replace (/\/phonebook.lua\?/, contact.person.imageurl + '&');
                                        //     //testLoadInmage(newEntry.imageurl);
                                        // }
                                    }
                                    self.push(newEntry);
                                }
                            }
                            //adapter.log.debug('get.https: calling doIt()');
                            setTimeout(doIt, 10);
                        });
                    });
                    result.on('error', function (e) {
                        if (cb) cb(e);
                    });
                });
            });
        }

        doIt();
    });
};


Phonebook.prototype.start = function (sslDevice, cb, options) {
    if(typeof cb !== 'function' && typeof options === 'function') {
        const _cb = options;
        options = cb;
        cb = _cb;
    }

    if (options !== undefined && options.return) return cb ? cb(0) : 0;

    this.init(sslDevice, function(err, res) {
        this.read(cb);
    }.bind(this), options);
};

Phonebook.prototype.complete = function (number) {
    number = number.normalizeNumber();
    if (this.areaCode !== '') {
        if (this.countryAndAreaCode !== '' && number.indexOf(this.countryAndAreaCode) !== 0) {
            if (number[0] === '0') {
                if (number.substr(0, 2) === '00') return number;
                return this.countryCode + number.substr(1);
            }
            return this.countryAndAreaCode + number;
        }
    }
    return number;
};

Phonebook.prototype.findNumber = function (number) {
    const v = this.byNumber(number);
    return v ? v.name : '';
};

Phonebook.prototype.byNumber = function (number) {
    number = this.complete(number);
    const entry = this.find(function (v) {
        return v.number === number;
    });
    return entry;
};


const umls = { '\u00e4': 'ae', '\u00fc': 'ue', '\u00f6': 'oe', '\u00c4': 'Ae', '\u00d6': 'Oe', '\u00dc': 'Ue', '\u00df': 'ss' };
function normalizeName(name) {
    name = name.replace(/[\u00e4\u00fc\u00f6\u00c4\u00d6\u00dc\u00df]/g, function (p) { return umls [p]; });
    name = name.toLowerCase().replace(/[^a-z]/g, '');
    return name;
}

Phonebook.prototype.byName = function (name) {
    name = normalizeName(name);
    let entry = this.find(function (v) {
        return v.normalizedName === name;
    });
    if (!entry) {
        entry = this.find(function (v) {
            return v.normalizedName.indexOf(name) >= 0;
        });
    }
    return entry;
};

module.exports = new Phonebook();<|MERGE_RESOLUTION|>--- conflicted
+++ resolved
@@ -117,12 +117,8 @@
             const phonebookId = books[no++];
             self.getPhonebook({NewPhonebookID: phonebookId}, function (err, res) {
                 if (err || !res) return cb ? cb(err) : 0;
-<<<<<<< HEAD
+                adapter.log.debug('Phonebook ' + phonebookId + ': ' + JSON.stringify(res));
                 let u = url.parse(res.NewPhonebookURL),
-=======
-                adapter.log.debug('Phonebook ' + phonebookId + ': ' + JSON.stringify(res));
-                var u = url.parse(res.NewPhonebookURL),
->>>>>>> 2f85bd6f
                     data = '';
                 //self.NewPhonebookURL = res.NewPhonebookURL;
                 //self.ownUrl = res.NewPhonebookURL.replace(/\/phonebook.lua/, '\/download.lua');
@@ -146,16 +142,10 @@
                         //adapter.log.debug('get.https: onEnd');
                         Parser.parseString(data, function (err, json) {
                             if (err || !json) return cb ? cb(err) : 0;
-<<<<<<< HEAD
+                            adapter.log.debug('Phonebook Data ' + phonebookId + ': ' + JSON.stringify(json));
                             for (let i = 0; i < json.phonebooks.phonebook.contact.length; i++) {
                                 const contact = json.phonebooks.phonebook.contact[i];
                                 const numbers = (contact.telephony.number instanceof Array) ? contact.telephony.number : [contact.telephony.number];
-=======
-                            adapter.log.debug('Phonebook Data ' + phonebookId + ': ' + JSON.stringify(json));
-                            for (var i = 0; i < json.phonebooks.phonebook.contact.length; i++) {
-                                var contact = json.phonebooks.phonebook.contact[i];
-                                var numbers = (contact.telephony.number instanceof Array) ? contact.telephony.number : [contact.telephony.number];
->>>>>>> 2f85bd6f
                                 //var numbers = (typeof contact.telephony.numer != 'string') ? contact.telephony.number : [contact.telephony.number];
                                 for (let j = 0; j < numbers.length; j++) {
                                     if (!numbers[j] || numbers[j] === '' || !numbers[j].normalizeNumber) {
