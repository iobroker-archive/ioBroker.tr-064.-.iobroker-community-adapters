--- conflicted
+++ resolved
@@ -34,12 +34,8 @@
     "mocha": "^6.2.2",
     "chai": "^4.2.0",
     "axios": "^0.19.0",
-<<<<<<< HEAD
-    "@iobroker/testing": "^1.3.0",
+    "@iobroker/testing": "^1.3.1",
     "eslint": "^6.7.2"
-=======
-    "@iobroker/testing": "^1.3.1"
->>>>>>> 2f85bd6f
   },
   "main": "main.js",
   "scripts": {
